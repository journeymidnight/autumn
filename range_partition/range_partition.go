/*
* Licensed under the Apache License, Version 2.0 (the "License");
* you may not use this file except in compliance with the License.
* You may obtain a copy of the License at
*
*     http://www.apache.org/licenses/LICENSE-2.0
*
* Unless required by applicable law or agreed to in writing, software
* distributed under the License is distributed on an "AS IS" BASIS,
* WITHOUT WARRANTIES OR CONDITIONS OF ANY KIND, either express or implied.
* See the License for the specific language governing permissions and
* limitations under the License.
 */
package range_partition

import (
	"bytes"
	"context"
	"fmt"
	"math"
	"sort"
	"sync"
	"sync/atomic"
	"time"
	"unsafe"

	"github.com/dgryski/go-farm"
	"github.com/journeymidnight/autumn/proto/pb"
	"github.com/journeymidnight/autumn/proto/pspb"
	"github.com/journeymidnight/autumn/range_partition/skiplist"
	"github.com/journeymidnight/autumn/range_partition/table"
	"github.com/journeymidnight/autumn/range_partition/y"
	"github.com/journeymidnight/autumn/streamclient"
	"github.com/journeymidnight/autumn/utils"
	"github.com/journeymidnight/autumn/wire_errors"
	"github.com/journeymidnight/autumn/xlog"
	"github.com/pkg/errors"
)

const (
	KB = 1024
	MB = KB * 1024
	GB = MB * 1024
)

var (
	errNoRoom        = errors.New("No room for write")
	errNotFound      = errors.New("not found")
	ErrBlockedWrites = errors.New("Writes are blocked, possibly due to DropAll or Close")
)

type OpenStreamFunc func(si pb.StreamInfo) streamclient.StreamClient

type RangePartition struct {
	logStream       streamclient.StreamClient
	rowStream       streamclient.StreamClient
	metaStream      streamclient.StreamClient

	blockReader streamclient.BlockReader

	writeCh         chan *request
	blockWrites     int32 //indicate if rp is alive.
	mt              *skiplist.Skiplist
	imm             []*skiplist.Skiplist
	utils.SafeMutex //protect mt,imm when swapping mt, imm

	flushStopper   *utils.Stopper
	flushChan      chan flushTask
	writeStopper   *utils.Stopper
	tableLock      utils.SafeMutex //protect tables
	tables         []*table.Table
	seqNumber      uint64

	PartID   uint64
	StartKey []byte
	EndKey   []byte

	closeOnce sync.Once    // For closing DB only once.
	vhead     valuePointer //vhead前的都在mt中

	opt *Option

	//compaction pickup table policy
	pickupTablePolicy PickupTables

	hasOverlap uint32 //atomic

	majorCompactChan chan struct{}
	compactStopper *utils.Stopper

	gcRunChan 	     chan GcTask
	gcStopper  	*utils.Stopper
}

//TODO
//interface KV save some values

func OpenRangePartition(id uint64, metaStream streamclient.StreamClient, rowStream streamclient.StreamClient,
	logStream streamclient.StreamClient, blockReader streamclient.BlockReader,
	startKey []byte, endKey []byte,
	opts ...OptionFunc,
) (*RangePartition, error) {

	utils.AssertTrue(len(opts) > 0)
	opt := &Option{}
	for _, optf := range opts {
		optf(opt)
	}

	fmt.Printf("opt is %+v\n", opt)
	rp := &RangePartition{
		rowStream:   rowStream,
		logStream:   logStream,
		metaStream:  metaStream,
		blockReader: blockReader,
		mt:          skiplist.NewSkiplist(int64(opt.MaxSkipList)),
		imm:         nil,
		blockWrites: 0,
		StartKey:    startKey,
		EndKey:      endKey,
		PartID:      id,
		opt:         opt,
	}
	rp.startMemoryFlush()

	/*
	fmt.Printf("log end is %d\n", logStream.CommitEnd())
	fmt.Printf("row end is %d\n", rowStream.CommitEnd())
	fmt.Printf("meta end is %d\n", metaStream.CommitEnd())
	*/

	
	var tableLocs pspb.TableLocations


	block, err := metaStream.ReadLastBlock(context.Background())
	if err == wire_errors.NotFound {
		tableLocs.Locs = nil
	} else if err != nil {
		return nil, err
	} else {
		utils.MustUnMarshal(block.Data, &tableLocs)
	}

	fmt.Printf("table locs is %v\n", tableLocs.Locs)

	//replay log
	//open tables
	//tableLocs的顺序就是在logStream里面的顺序
	for _, tLoc := range tableLocs.Locs {
	retry:
		tbl, err := table.OpenTable(rp.blockReader, tLoc.ExtentID, tLoc.Offset)
		if err != nil {
			xlog.Logger.Error(err)
			time.Sleep(1 * time.Second)
			goto retry
		}
		rp.tables = append(rp.tables, tbl)

		key := y.ParseKey(tbl.Smallest())


		if !rp.IsUserKeyInRange(key) {
			rp.hasOverlap = 1
		}
		key = y.ParseKey(tbl.Biggest())
		if !rp.IsUserKeyInRange(key) {
			rp.hasOverlap = 1
		}
	}

	var lastTable *table.Table
	rp.seqNumber = 0
	for i := range rp.tables {
		/*
		fmt.Printf("table %d, table lastSeq %d, loc [%d, %d], len of table %d\n", 
				i, rp.tables[i].LastSeq, rp.tables[i].Loc.ExtentID, rp.tables[i].Loc.Offset, rp.tables[i].EstimatedSize)
		*/
		if rp.tables[i].LastSeq > rp.seqNumber {
			rp.seqNumber = rp.tables[i].LastSeq
			lastTable = rp.tables[i]
		}
	}

	//ASSERT
	rp.CheckTableOrder(rp.tables)

	//FIXME:poor performace: prefetch read will be better
	replayedLog := 0
	logSizeRead := uint32(0)

	replay := func(ei *pb.EntryInfo) (bool, error) {
		replayedLog++
		//fmt.Printf("from log %v\n", string(ei.Log.Key))
		//build ValueStruct from EntryInfo
		entriesReady := []*pb.EntryInfo{ei}

		userKey := y.ParseKey(ei.Log.Key)


		if !rp.IsUserKeyInRange(userKey) {
			return true, nil
		}

		head := valuePointer{extentID: ei.ExtentID, offset: ei.End}
		logSizeRead += ei.End - ei.Offset
		//print value len of ei
		if y.ParseTs(ei.Log.Key) > rp.seqNumber {
			rp.seqNumber = y.ParseTs(ei.Log.Key)
		}

		i := 0
		/*
		*
		* 有一种特殊情况, block里面有3个entries, 其中第3个entry
		* 放不到mt里面,会强制刷memtable, 而这个table的vp, 指向block的offset
		* 并且刷出来的table只有前2个entry, 总之结果就是有2个table有overlap的key的情况
		 */
		for err := rp.ensureRoomForWrite(entriesReady, head); err == errNoRoom; err = rp.ensureRoomForWrite(entriesReady, head) {
			i++
			if i%100 == 0 {
				xlog.Logger.Infof("Making room for writes")
			}
			// We need to poll a bit because both hasRoomForWrite and the flusher need access to s.imm.
			// When flushChan is full and you are blocked there, and the flusher is trying to update s.imm,
			// you will get a deadlock.
			time.Sleep(10 * time.Millisecond)
		}
		/*
			if len(ei.Log.Key) == 0 {
				return true, nil
			}
		*/

		rp.writeToLSM([]*pb.EntryInfo{ei})

		rp.vhead = head
		return true, nil
	}

	start := time.Now()
	if lastTable == nil {
		err := replayLog(rp.logStream, replay, streamclient.WithReadFromStart(math.MaxUint32), streamclient.WithReplay())
		if err != nil {
			return nil, err
		}
	} else {
		//fmt.Printf("replay log from vp extent %d, offset [%d]\n", lastTable.VpExtentID, lastTable.VpOffset)
		err := replayLog(rp.logStream, replay, 
			streamclient.WithReadFrom(lastTable.VpExtentID, lastTable.VpOffset, math.MaxUint32), streamclient.WithReplay())

		if err != nil {
			return nil, err
		}
	}

	//xlog.Logger.Infof("replayed log number: %d, time taken %v\n", replayedLog, time.Since(start))
	fmt.Printf("replayed log number: %d, mt size is %d, time taken %v, read size %v \n", replayedLog, rp.mt.MemSize(), time.Since(start), logSizeRead)

	//start real write
	rp.startWriteLoop()

	rp.pickupTablePolicy = DefaultPickupPolicy{
		compactRatio: 0.5,
		headRatio: 0.3,
		n :5,
		opt: rp.opt,
	}
	
	rp.startCompact()
	rp.startGC()
	//do compactions:FIXME, doCompactions放到另一个goroutine里面执行

	return rp, nil
}

type flushTask struct {
	mt        *skiplist.Skiplist
	vptr      valuePointer
	seqNum    uint64

	isCompact bool          //如果是compact任务, 不需要修改rp.mt
	resultCh  chan struct{} //也可以用wg, 但是防止未来还需要发数据
	removedTable []*table.Table //一次compact可以新建多个table, 只有最后一个table有removedTable和discard
	discards     map[uint64]int64
}

//split相关, 提供相关参数给上层
//ADD more policy here, to support different Split policy
func (rp *RangePartition) GetSplitPoint() []byte {
	utils.AssertTrue(rp.hasOverlap == 0)

	//find the biggest table
	rp.tableLock.Lock()
	defer rp.tableLock.Unlock()

	var biggestTable *table.Table
	biggestTable = rp.tables[0]

	for _, tbl := range rp.tables {
		if tbl.EstimatedSize > biggestTable.EstimatedSize {
			biggestTable = tbl
		}
	}
	return y.ParseKey(biggestTable.MidKey())
}

//split相关, 提供相关参数给上层
//ADD more policy here, to support different Split policy
func (rp *RangePartition) CanSplit() bool {
	rp.tableLock.Lock()
	defer rp.tableLock.Unlock()
	return atomic.LoadUint32(&rp.hasOverlap) == 0 && len(rp.tables) > 0
}

type CommitEnds struct {
	LogEnd uint32
	RowEnd uint32
	MetaEnd uint32
}
func (rp *RangePartition) LogRowMetaStreamEnd() CommitEnds {
	return CommitEnds{
		LogEnd: rp.logStream.CommitEnd(),
		RowEnd: rp.rowStream.CommitEnd(),
		MetaEnd: rp.metaStream.CommitEnd(),
	}
}

func (rp *RangePartition) startWriteLoop() {
	rp.writeStopper = utils.NewStopper()
	rp.writeCh = make(chan *request, rp.opt.WriteChCapacity)

	rp.writeStopper.RunWorker(rp.doWrites)
}


func (rp *RangePartition) IsUserKeyInRange(userKey []byte) bool {
	return bytes.Compare(rp.StartKey, userKey) <= 0 && (len(rp.EndKey) == 0 || bytes.Compare(userKey, rp.EndKey) < 0) 
}

func (rp *RangePartition) startMemoryFlush() {
	// Start memory fluhser.

	rp.flushStopper = utils.NewStopper()
	rp.flushChan = make(chan flushTask, 16)

	rp.flushStopper.RunWorker(rp.flushMemtable)
}

// handleFlushTask must be run serially.
func (rp *RangePartition) handleFlushTask(ft flushTask) (*table.Table, error) {
	//ft.mt can not be empty
	utils.AssertTruef(ft.mt.Empty() == false, "flush task with empty memtable")

	iter := ft.mt.NewIterator()
	defer iter.Close()
	b := table.NewTableBuilder(rp.rowStream)
	defer b.Close()

	//var vp valuePointer
	var first []byte
	var last []byte
	for iter.SeekToFirst(); iter.Valid(); iter.Next() {
		if first == nil {
			first = iter.Key()
		}
		//fmt.Printf("%s:%s\n", string(iter.Key()), iter.Value().Value)
		b.Add(iter.Key(), iter.Value())
		last = iter.Key()
	}

	b.FinishBlock()

	id, offset, err := b.FinishAll(ft.vptr.extentID, ft.vptr.offset, ft.seqNum, ft.discards)
	if err != nil {
		xlog.Logger.Errorf("ERROR while build table: %v", err)
		return nil, err
	}

	tbl, err := table.OpenTable(rp.blockReader, id, offset)
	if err != nil {
		xlog.Logger.Errorf("ERROR while opening table: %v", err)
		return nil, err
	}


	xlog.Logger.Debugf("flushed table %s to %s seq[%d], head %d\n", y.ParseKey(first), y.ParseKey(last), tbl.LastSeq, tbl.VpOffset)

	return tbl, nil
}

func (rp *RangePartition) getMemTables() ([]*skiplist.Skiplist, func()) {
	rp.RLock()
	defer rp.RUnlock()

	tables := make([]*skiplist.Skiplist, len(rp.imm)+1)

	// Get mutable memtable.
	tables[0] = rp.mt
	tables[0].IncrRef()
	last := len(rp.imm) - 1

	// reverse insert into tables
	for i := range rp.imm {
		tables[i+1] = rp.imm[last-i]
		tables[i+1].IncrRef()
	}
	return tables, func() {
		for _, tbl := range tables {
			tbl.DecrRef()
		}
	}
}

// flushMemtable must keep running until we send it an empty flushTask. If there
// are errors during handling the flush task, we'll retry indefinitely.
func (rp *RangePartition) flushMemtable() {

	compactedTbls := make([]*table.Table, 0, 10)

	for ft := range rp.flushChan {
		if ft.mt == nil {
			// We close db.flushChan now, instead of sending a nil ft.mt.
			continue
		}
		//save to rowStream
		var tbl *table.Table
		var err error
		for {
			tbl, err = rp.handleFlushTask(ft)
			if err == nil {
				if !ft.isCompact {
					// Update s.imm. Need a lock.
					rp.Lock()

					utils.AssertTrue(ft.mt == rp.imm[0])
					rp.imm = rp.imm[1:]
					ft.mt.DecrRef() // Return memory.
					rp.Unlock()
				} else { //如果是compact任务的build table, 不需要修改rp.imm
					ft.mt.DecrRef()
				}
				break
			}
			// Encountered error. Retry indefinitely.
			xlog.Logger.Errorf("Failure while flushing memtable to disk: %v. Retrying...", err)
			time.Sleep(time.Second)
		}

		
		// update metastream with new tables

		if ft.isCompact {
			compactedTbls = append(compactedTbls, tbl)
			//last table was compacted, save it in metaStream
			if len(ft.removedTable) > 0 {
				tblsIndex := make(map[string]bool)
				for _, t := range ft.removedTable {
					tblsIndex[fmt.Sprintf("%d-%d", t.Loc.ExtentID, t.Loc.Offset)] = true
				}

				rp.tableLock.Lock()
				//remove ft.removedTable from rp.tables
				for i := len(rp.tables) - 1; i >= 0; i-- {
					if _, ok := tblsIndex[fmt.Sprintf("%d-%d", rp.tables[i].Loc.ExtentID, rp.tables[i].Loc.Offset)]; ok {
						//fmt.Printf("remove table %v\n", rp.tables[i].Loc)
						//exclude the table which is to be deprecated
						rp.tables = append(rp.tables[:i], rp.tables[i+1:]...)
					}
				}
				//add new tables
				rp.tables = append(rp.tables, compactedTbls...)
				//fmt.Printf("new tables %+v", compactedTbls)
				compactedTbls = compactedTbls[:0]

				rp.tableLock.Unlock()
				//save table
				rp.saveTableLocs()
			}
			ft.resultCh <- struct{}{}
		} else {
			//add new table to tables
			rp.tableLock.Lock()
            rp.tables = append(rp.tables, tbl)
            rp.tableLock.Unlock()

			//save tables to metaStream
			rp.saveTableLocs()
		}

	}
}

func (rp *RangePartition) saveTableLocs() {
	var locations pspb.TableLocations

	//save all table's offset in metaStream
	rp.tableLock.RLock()
	for _, t := range rp.tables {
		locations.Locs = append(locations.Locs, &t.Loc)
	}
	rp.tableLock.RUnlock()

	data := utils.MustMarshal(&locations)

	//fmt.Printf("Set table locations %v\n", locations.Locs)
	backoff := 50 * time.Millisecond
	for {
		ctx, cancel := context.WithTimeout(context.Background(), time.Second * 5)
		_, _, _, err := rp.metaStream.Append(ctx, []*pb.Block{{Data:data}}, rp.opt.MustSync)
		cancel()
		if err != nil {
			xlog.Logger.Errorf("failed to set tableLocs for %d, retry...", rp.PartID)
			backoff = backoff * 2
			time.Sleep(backoff)
			continue
		}
		break
	}
	//metaStream should not be too large
	metaStreamInfo := rp.metaStream.StreamInfo()
	if len(metaStreamInfo.ExtentIDs) > 1 {
		rp.metaStream.Truncate(context.Background(), metaStreamInfo.ExtentIDs[len(metaStreamInfo.ExtentIDs)-1])
	}
}

//read metaStream, connect commitlog, rowDataStreamand blobDataStream
func (rp *RangePartition) Connect() error {
	var err error
	return err
}

var requestPool = sync.Pool{
	New: func() interface{} {
		return new(request)
	},
}

type request struct {
	// Input values, 这个以后可能有多个Entry..., 比如一个request里面
	//A = "x", A:time = "20191224", A:md5 = "fbd80028d33edaa2d7bace539f534cb2"
	entries []*pb.EntryInfo

	isGCRequest bool
	// Output values and wait group stuff below
	wg  sync.WaitGroup
	Err error
	ref int32
}

//key + valueStruct
func estimatedSizeInSkl(e *pb.Entry) int {
	sz := len(e.Key)
	if y.ShouldWriteValueToLSM(e) {
		sz += len(e.Value) + 1 // Meta
	} else {
		sz += int(vptrSize) + 1 // vptrSize for valuePointer, 1 for meta
	}

	sz += utils.SizeVarint(e.ExpiresAt)

	sz += skiplist.MaxNodeSize + 8 //8 is nodeAlign
	return sz
}

func estimatedVS(key []byte, vs y.ValueStruct) int {
	sz := len(key)
	if vs.Meta&y.BitValuePointer == 0 && len(vs.Value) <= y.ValueThrottle {
		sz += len(vs.Value) + 1 // Meta
	} else {
		sz += int(vptrSize) + 1 // vptrSize for valuePointer, 1 for meta
	}
	sz += utils.SizeVarint(vs.ExpiresAt)

	sz += skiplist.MaxNodeSize + 8 //8 is nodeAlign
	return sz
}

//size in log
func (r *request) Size() int {
	size := 0
	for i := range r.entries {
		size += r.entries[i].Log.Size()
	}
	return size
}

func (req *request) reset() {
	req.entries = nil
	req.wg = sync.WaitGroup{}
	req.Err = nil
	req.ref = 0
	req.isGCRequest = false
}

func (req *request) IncrRef() {
	atomic.AddInt32(&req.ref, 1)
}

func (req *request) DecrRef() {
	nRef := atomic.AddInt32(&req.ref, -1)
	if nRef > 0 {
		return
	}
	requestPool.Put(req)
}

func (req *request) Wait() error {
	req.wg.Wait()
	err := req.Err
	req.DecrRef() // DecrRef after writing to DB.
	return err
}


// writeRequests is called serially by only one goroutine.
func (rp *RangePartition) writeRequests(reqs []*request) error {
	if len(reqs) == 0 {
		return nil
	}

	if reqs[0].isGCRequest {
		utils.AssertTruef(len(reqs) == 1, "GC request should be the only request")
		gcRequest := reqs[0]
		for i := len(gcRequest.entries) - 1; i >= 0; i-- {
			userKey := y.ParseKey(gcRequest.entries[i].Log.Key)
			vs := rp.getValueStruct(userKey, 0)
			if vs.Version > y.ParseTs(gcRequest.entries[i].Log.Key) {
				//exclude this entry
				gcRequest.entries = append(gcRequest.entries[:i], gcRequest.entries[i+1:]...)
				continue
			}
		}
	}
	

	done := func(err error) {
		for _, r := range reqs {
			r.Err = err
			r.wg.Done()
		}
	}

	xlog.Logger.Debugf("writeRequests called. Writing to log, len[%d]", len(reqs))

	entriesReady, head, err := rp.writeValueLog(reqs)
	if err != nil {
		done(err)
		return err
	}

	//lastReq := reqs[len(reqs)-1]
	//e := lastReq.entries[len(lastReq.entries)-1]
	//seqNum := y.ParseTs(e.Log.Key)

	xlog.Logger.Info("Writing to memtable")
	i := 0
	for err = rp.ensureRoomForWrite(entriesReady, rp.vhead); err == errNoRoom; err = rp.ensureRoomForWrite(entriesReady, rp.vhead) {
		i++
		if i%100 == 0 {
			xlog.Logger.Infof("Making room for writes")
		}
		// We need to poll a bit because both hasRoomForWrite and the flusher need access to s.imm.
		// When flushChan is full and you are blocked there, and the flusher is trying to update s.imm,
		// you will get a deadlock.
		time.Sleep(10 * time.Millisecond)
	}

	if err != nil {
		done(err)
		return errors.Wrap(err, "writeRequests")
	}

	//write to LSM
	for _, b := range reqs {
		if err := rp.writeToLSM(b.entries); err != nil {
			done(err)
			return errors.Wrap(err, "writeRequests")
		}
	}

	rp.vhead = head
	done(nil)
	return nil
}

func getLowerByte(a uint32) byte {
	return byte(a & 0x000000FF)
}

func (rp *RangePartition) writeToLSM(entries []*pb.EntryInfo) error {
	for _, entry := range entries {
		if y.ShouldWriteValueToLSM(entry.Log) { // Will include deletion / tombstone case.
			rp.mt.Put(entry.Log.Key,
				y.ValueStruct{
					Value:     entry.Log.Value,
					Meta:      getLowerByte(entry.Log.Meta),
					ExpiresAt: entry.Log.ExpiresAt,
				})
		} else {
			vp := valuePointer{
				extentID:entry.ExtentID,
				offset:  entry.Offset,
				len :    uint32(len(entry.Log.Value)), //save extent, offset, len in LSM
			}
			rp.mt.Put(entry.Log.Key,
				y.ValueStruct{
					Value:     vp.Encode(),
					Meta:      getLowerByte(entry.Log.Meta) | y.BitValuePointer,
					ExpiresAt: entry.Log.ExpiresAt,
				})
		}
	}
	return nil
}

func (rp *RangePartition) isReqsTooBig(reqs []*request) bool {
	//grpc limit
	size := 0 //network size in grpc
	n := 0
	for _, req := range reqs {
		size += req.Size()
		if size > 30*MB {
			return true
		}

		n += len(req.entries)
		if n > 3*rp.opt.WriteChCapacity {
			return true
		}
	}

	return false
}

func (rp *RangePartition) doWrites() {
	//defer lc.Done()

	pendingCh := make(chan struct{}, 1)

	/*
		以下pendingCh <- struct{}{} // blocking
		都是在等待writeRequests结束
	*/

	writeRequests := func(reqs []*request) {
		if err := rp.writeRequests(reqs); err != nil {
			xlog.Logger.Errorf("writeRequests: %v", err)
		}
		<-pendingCh
	}

	// This variable tracks the number of pending writes.
	//reqLen := new(expvar.Int)
	//y.PendingWrites.Set(db.opt.Dir, reqLen)

	reqs := make([]*request, 0, 10)
	for {
		var r *request

		select {
		case r = <-rp.writeCh:
		case <-rp.writeStopper.ShouldStop():
			goto closedCase
		}

		for {
			if r.isGCRequest{
				pendingCh <- struct{}{} // blocking.
				if len(reqs) > 0 {
					writeRequests(reqs)
				}
				reqs = make([]*request, 1)
				reqs[0] = r
				goto writeCase
				
			} else {
				reqs = append(reqs, r)
			}

			//FIXME: if (reqs + r) too big, send reqs, and create new reqs including r
			//if req's entries are gc request, it means reqs is big enough, send it
			//the last element of reqs is gc request, writeRequests MUST check last element first
			if rp.isReqsTooBig(reqs) {
				pendingCh <- struct{}{} // blocking.
				goto writeCase
			}

			select {
			// Either push to pending, or continue to pick from writeCh.
			case r = <-rp.writeCh:
			case pendingCh <- struct{}{}:
				goto writeCase
			case <-rp.writeStopper.ShouldStop():
				goto closedCase
			}

		}

	closedCase:
		// All the pending request are drained.
		// Don't close the writeCh, because it has be used in several places.
		for {
			select {
			case r = <-rp.writeCh:
				reqs = append(reqs, r)
				//因为close时, 一定先停GC, 所以reqs不会有gc request, 我们把所有req
				//收集到, 然后提交
			default:
				pendingCh <- struct{}{} // Push to pending before doing a write.
				writeRequests(reqs)
				return
			}
		}

	writeCase:
		go writeRequests(reqs)
		reqs = make([]*request, 0, 10)
	}
}

func (rp *RangePartition) ensureRoomForWrite(entries []*pb.EntryInfo, head valuePointer) error {

	rp.Lock()
	defer rp.Unlock()

	n := int64(0)
	for i := range entries {
		n += int64(estimatedSizeInSkl(entries[i].Log))
	}

	utils.AssertTrue(n <= rp.opt.MaxSkipList)

	if rp.mt.MemSize() + n < rp.opt.MaxSkipList {
		return nil
	}
	utils.AssertTrue(rp.mt != nil)
	xlog.Logger.Debugf("Flushing memtable, mt.size=%d", rp.mt.MemSize())

	seqNum := atomic.AddUint64(&rp.seqNumber, 1)
	//non-block, block if flushChan is full,
	select {
	case rp.flushChan <- flushTask{mt: rp.mt, vptr: head, seqNum: seqNum, isCompact: false}:
		// After every memtable flush, let's reset the counter.

		// Ensure value log is synced to disk so this memtable's contents wouldn't be lost.

		xlog.Logger.Debugf("Flushing memtable, mt.size=%d size of flushChan: %d\n",
			rp.mt.MemSize(), len(rp.flushChan))
		rp.imm = append(rp.imm, rp.mt)

		rp.mt = skiplist.NewSkiplist(rp.opt.MaxSkipList)
		// New memtable is empty. We certainly have room.

		return nil
	default:
		// We need to do this to unlock and allow the flusher to modify imm.
		return errNoRoom
	}
}

func (rp *RangePartition) newIterator() y.Iterator {
	//prefix不包括seqnum
	//FIXME: 是否实现prefetch?

	var iters []y.Iterator

	mts, decr := rp.getMemTables()
	defer decr()

	//memtable iters
	for i := 0; i < len(mts); i++ {
		iters = append(iters, mts[i].NewUniIterator(false))
	}

	rp.tableLock.RLock()
	for i := len(rp.tables) - 1; i >= 0; i-- {
		iters = append(iters, rp.tables[i].NewIterator(false))
	}
	rp.tableLock.RUnlock()
	return table.NewMergeIterator(iters, false)
}


func (rp *RangePartition) getTables() []*table.Table {
	rp.tableLock.RLock()
	allTables := make([]*table.Table, len(rp.tables), len(rp.tables))
	copy(allTables, rp.tables)
	rp.tableLock.RUnlock()
	return allTables
}

func (rp *RangePartition) getTablesForKey(userKey []byte) []*table.Table {
	var out []*table.Table

	rp.tableLock.RLock()
	defer rp.tableLock.RUnlock()
	for _, t := range rp.tables {
		start := y.ParseKey(t.Smallest())
		end := y.ParseKey(t.Biggest())
		if bytes.Compare(userKey, start) >= 0 && bytes.Compare(userKey, end) <= 0 {
			out = append(out, t)
		}
	}
	//返回的tables按照SeqNum排序, SeqNum大的在前(新的table在前), 保证如果出现vesion相同
	//的key的情况下, 总是找到新的key(为什么会出现version相同的key? 从valuelog gc而来

	if len(out) > 1 {
		sort.Slice(out, func(i, j int) bool {
			return out[i].LastSeq > out[j].LastSeq
		})
	}

	return out
}

func (rp *RangePartition) Range(prefix []byte, start []byte, limit uint32) [][]byte {

	hasOverLap := atomic.LoadUint32(&rp.hasOverlap) == 1
	iter := rp.newIterator()
	defer iter.Close()
	var out [][]byte
	var skipKey []byte //note:包括seqnum
	startTs := y.KeyWithTs(start, atomic.LoadUint64(&rp.seqNumber))
	//readTs: 是否以后支持readTs:如果version比readTS大, 则忽略这个版本
	for iter.Seek(startTs); iter.Valid() && uint32(len(out)) < limit; iter.Next() {

		if !bytes.HasPrefix(iter.Key(), prefix) {
			break
		}

		userKey := y.ParseKey(iter.Key())

		if hasOverLap {
			//if hasOverLap && userKey less than rp.startKey, then continue
			//这个情况一般不会出现,上次client会找到之前的range,不会到当前range
			if bytes.Compare(userKey, rp.StartKey) < 0 {
				continue
			}
			//if hasOverLap && userKey greater than rp.endKey, then break
			if len(rp.EndKey) > 0 && bytes.Compare(userKey, rp.EndKey) >= 0 {
				break
			}
		}

		if len(skipKey) > 0 {
			if y.SameKey(iter.Key(), skipKey) {
				continue
			} else {
				skipKey = skipKey[:0] //reset
			}
		}
		skipKey = y.SafeCopy(skipKey, iter.Key())

		vs := iter.Value()

		if isDeletedOrExpired(vs.Meta, vs.ExpiresAt) {
			continue
		}
		//FIXME:slab allocation key
		out = append(out, y.Copy(userKey))
	}
	return out
}

<<<<<<< HEAD

func (rp *RangePartition) Head(userKey []byte, version uint64) (*pspb.HeadInfo, error) {
	vs := rp.getValueStruct(userKey, version)
=======
func (rp *RangePartition) Get(userKey []byte) ([]byte, error) {

	vs := rp.getValueStruct(userKey, 0)
>>>>>>> 0cc0d189

	if vs.Version == 0 {
		return nil, errNotFound
	} else if (vs.Meta & y.BitDelete) > 0 {
		return nil, errNotFound
	}
	dataLen := uint32(0)
	if vs.Meta & y.BitValuePointer > 0 {
		var vp valuePointer
		vp.Decode(vs.Value)
		dataLen = vp.len
	} else {
		dataLen = uint32(len(vs.Value))
	}
	
	return &pspb.HeadInfo{
		Key: userKey,
		Len: dataLen,
		Version: vs.Version,
	}, nil

}

func (rp *RangePartition) Get(userKey []byte, version uint64) ([]byte, uint64, error) {

	vs := rp.getValueStruct(userKey, version)

	if vs.Version == 0 {
		return nil, 0,  errNotFound
	} else if (vs.Meta & y.BitDelete) > 0 {
		return nil, 0, errNotFound
	}

	if vs.Meta & y.BitValuePointer > 0 {

		var vp valuePointer
		vp.Decode(vs.Value)
		//fmt.Printf("%s's location is [%d, %d]\n", userKey, vp.extentID, vp.offset)
		blocks, _, err := rp.blockReader.Read(context.Background(), vp.extentID, vp.offset, 1, streamclient.HintReadThrough)
		if err != nil {
			return nil, 0, err
		}

		entry := y.ExtractLogEntry(blocks[0])
		return entry.Value, vs.Version, nil
	}

	return vs.Value, vs.Version, nil

}

func (rp *RangePartition) getValueStruct(userKey []byte, version uint64) y.ValueStruct {

	mtables, decr := rp.getMemTables()
	defer decr()

	var internalKey []byte

	if version == 0 {
		//find the latest version
		internalKey = y.KeyWithTs(userKey, atomic.LoadUint64(&rp.seqNumber))
	} else {
		internalKey = y.KeyWithTs(userKey, version)
	}

	//search in rp.mt and rp.imm
	for i := 0; i < len(mtables); i++ {
		//samekey and the vs is the smallest bigger than req's version
		vs := mtables[i].Get(internalKey)

		//fmt.Printf("search result of internalKey %s:%d is %+v\n",userKey, y.ParseTs(internalKey),  vs)
		if vs.Meta == 0 && vs.Value == nil {
			//not found, userKey not match
			continue
		}

		// Found the required version of the key, return immediately.
		if version > 0  && vs.Version == version {
			return vs
		}

		if version == 0 && vs.Version > 0 {
			return vs
		}
	}

	tables := rp.getTablesForKey(userKey)
	hash := farm.Fingerprint64(userKey)

	var maxVs y.ValueStruct
	for _, th := range tables {
		if th.DoesNotHave(hash) {
			continue
		}
		iter := th.NewIterator(false)
		defer iter.Close()
		iter.Seek(internalKey)
		if !iter.Valid() {
			continue
		}

		if y.SameKey(internalKey, iter.Key()) {
			vsVersion := y.ParseTs(iter.Key()); 
			if version > 0 && vsVersion == version {
				maxVs = iter.ValueCopy()
				maxVs.Version = version
				break
			}
			if version == 0 && vsVersion > 0 {
				maxVs = iter.ValueCopy()
				maxVs.Version = vsVersion
				break
			}
		}
	}
	return maxVs
}

func (rp *RangePartition) Close() error {
	var err error
	rp.closeOnce.Do(func() {
		err = rp.close(true)
	})
	return err
}

func (rp *RangePartition) close(gracefull bool) error {
	xlog.Logger.Infof("Closing RangePartion %d", rp.PartID)
	atomic.StoreInt32(&rp.blockWrites, 1)

	//stop GC first
	rp.gcStopper.Stop()
	rp.compactStopper.Stop()
	rp.writeStopper.Stop()
	close(rp.writeCh)

	//FIXME lost data in mt/imm, will have to replay log
	//doWrite在返回前,会调用最后一次writeRequest并且等待返回, 所以这里
	//mt和rp.vhead都是只读的
	//106是空的skiplist的只有头node的大小
	if gracefull && rp.mt.Empty() == false {
		for {
			pushedFlushTask := func() bool {
				rp.Lock()
				defer rp.Unlock()
				utils.AssertTrue(rp.mt != nil)
				select {
				case rp.flushChan <- flushTask{mt: rp.mt, vptr: rp.vhead, seqNum: rp.seqNumber + 1}:
					//fmt.Printf("Gracefull stop: submitted to flushkask vp %+v\n", rp.vhead)
					rp.imm = append(rp.imm, rp.mt) // Flusher will attempt to remove this from s.imm.
					rp.mt = nil                    // Will segfault if we try writing!
					return true
				default:
					// If we fail to push, we need to unlock and wait for a short while.
					// The flushing operation needs to update s.imm. Otherwise, we have a deadlock.
					// TODO: Think about how to do this more cleanly, maybe without any locks.
				}
				return false
			}()
			if pushedFlushTask {
				break
			}
			time.Sleep(10 * time.Millisecond)
		}
	}

	close(rp.flushChan)
	//只有读到rp.flushChan close的时候,才退出, 可以保证
	//flushChan里面的任何都已经执行完了
	rp.flushStopper.Wait()

	return nil
}

func (rp *RangePartition) WriteAsync(key, value []byte, f func(error)) {

	newSeqNumber := atomic.AddUint64(&rp.seqNumber, 1)

	e := &pb.EntryInfo{
		Log: &pb.Entry{
			Key:   y.KeyWithTs(key, newSeqNumber),
			Value: value,
		},
	}

	req, err := rp.sendToWriteCh([]*pb.EntryInfo{e}, false)
	if err != nil {
		f(err)
		return
	}
	go func() {
		err := req.Wait()
		// Write is complete. Let's call the callback function now.
		f(err)
	}()

}

//submit a major compaction task 
func (rp *RangePartition) SubmitCompaction() error{
	if atomic.LoadInt32(&rp.blockWrites) == 1 {
		return errors.New("writes are blocked, rp have been closed")
	}
	select {
	case rp.majorCompactChan <- struct{}{}:
		return nil
	default:
		return errors.New("major compaction busy")
	}
}

func (rp *RangePartition) SubmitGC(task GcTask) error {
	if atomic.LoadInt32(&rp.blockWrites) == 1 {
		return errors.New("writes are blocked, rp have been closed")
	}
	select {
	case rp.gcRunChan <- task:
		return nil
	default:
		return errors.New("gc busy")
	}
}

func (rp *RangePartition) Delete(key []byte) error {
	//search
	vs := rp.getValueStruct(key, 0)
	if vs.Version == 0 || vs.Meta&y.BitDelete > 0 {
		return errNotFound
	}

	newSeqNumber := atomic.AddUint64(&rp.seqNumber, 1)
	e := &pb.EntryInfo{
		Log: &pb.Entry{
			Key:  y.KeyWithTs(key, newSeqNumber),
			Meta: uint32(y.BitDelete),
		},
	}

	req, err := rp.sendToWriteCh([]*pb.EntryInfo{e}, false)
	if err != nil {
		return err
	}
	return req.Wait()
}



//检查是否所有tables全局有序, 否则panic
func (rp *RangePartition) CheckTableOrder(out []*table.Table) {

	tbls := make([]*table.Table, 0, len(out))
	copy(tbls, out)
	//sort tbls by lastSeq
	sort.Slice(tbls, func(i, j int) bool {
		return tbls[i].LastSeq > tbls[j].LastSeq
	})
	//
	index := make(map[string]uint64)

	if len(tbls) < 2 {
		return
	}
	
	for _, tbl := range tbls {
		it := tbl.NewIterator(false)
		for ; it.Valid(); it.Next() {
			userKey := y.ParseKey(it.Key())
			ts := y.ParseTs(it.Key())
			if prevTs, ok := index[string(userKey)]; ok {
				if prevTs < ts {
					panic(fmt.Sprintf("table order error, key is %s ,prevTs %d, ts %d on table %d", 
					string(userKey), prevTs, ts, tbl.LastSeq))
				}
			} else {
				index[string(userKey)] = ts
			}
		}
	}

}



//req.Wait will free the request
func (rp *RangePartition) Write(key, value []byte) (uint64, error) {
	newSeqNumber := atomic.AddUint64(&rp.seqNumber, 1)

	e := &pb.EntryInfo{
		Log: &pb.Entry{
			Key:   y.KeyWithTs(key, newSeqNumber),
			Value: value,
		},
	}
	req, err := rp.sendToWriteCh([]*pb.EntryInfo{e}, false)
	if err != nil {
		return 0, err
	}
	if err = req.Wait() ; err != nil {
		return 0, err
	}
	return newSeqNumber, nil
}

//block API
func (rp *RangePartition) sendToWriteCh(entries []*pb.EntryInfo, isGC bool) (*request, error) {
	if atomic.LoadInt32(&rp.blockWrites) == 1 {
		return nil, ErrBlockedWrites
	}

	req := requestPool.Get().(*request)
	req.reset()

	req.entries = entries

	req.wg.Add(1)
	req.IncrRef()
	req.isGCRequest = isGC
	rp.writeCh <- req
	return req, nil
}

const vptrSize = unsafe.Sizeof(valuePointer{})

type valuePointer struct {
	extentID uint64
	offset   uint32
	len      uint32 //only used when saving big object
}

// Encode encodes Pointer into byte buffer.
func (p valuePointer) Encode() []byte {
	b := make([]byte, vptrSize)
	// Copy over the content from p to b.
	*(*valuePointer)(unsafe.Pointer(&b[0])) = p
	return b
}

// Decode decodes the value pointer into the provided byte buffer.
func (p *valuePointer) Decode(b []byte) {
	// Copy over data from b into p. Using *p=unsafe.pointer(...) leads to
	// pointer alignment issues. See https://github.com/dgraph-io/badger/issues/1096
	// and comment https://github.com/dgraph-io/badger/pull/1097#pullrequestreview-307361714
	copy(((*[vptrSize]byte)(unsafe.Pointer(p))[:]), b[:vptrSize])
}<|MERGE_RESOLUTION|>--- conflicted
+++ resolved
@@ -52,9 +52,9 @@
 type OpenStreamFunc func(si pb.StreamInfo) streamclient.StreamClient
 
 type RangePartition struct {
-	logStream       streamclient.StreamClient
-	rowStream       streamclient.StreamClient
-	metaStream      streamclient.StreamClient
+	logStream  streamclient.StreamClient
+	rowStream  streamclient.StreamClient
+	metaStream streamclient.StreamClient
 
 	blockReader streamclient.BlockReader
 
@@ -64,12 +64,12 @@
 	imm             []*skiplist.Skiplist
 	utils.SafeMutex //protect mt,imm when swapping mt, imm
 
-	flushStopper   *utils.Stopper
-	flushChan      chan flushTask
-	writeStopper   *utils.Stopper
-	tableLock      utils.SafeMutex //protect tables
-	tables         []*table.Table
-	seqNumber      uint64
+	flushStopper *utils.Stopper
+	flushChan    chan flushTask
+	writeStopper *utils.Stopper
+	tableLock    utils.SafeMutex //protect tables
+	tables       []*table.Table
+	seqNumber    uint64
 
 	PartID   uint64
 	StartKey []byte
@@ -86,10 +86,10 @@
 	hasOverlap uint32 //atomic
 
 	majorCompactChan chan struct{}
-	compactStopper *utils.Stopper
-
-	gcRunChan 	     chan GcTask
-	gcStopper  	*utils.Stopper
+	compactStopper   *utils.Stopper
+
+	gcRunChan chan GcTask
+	gcStopper *utils.Stopper
 }
 
 //TODO
@@ -124,14 +124,12 @@
 	rp.startMemoryFlush()
 
 	/*
-	fmt.Printf("log end is %d\n", logStream.CommitEnd())
-	fmt.Printf("row end is %d\n", rowStream.CommitEnd())
-	fmt.Printf("meta end is %d\n", metaStream.CommitEnd())
+		fmt.Printf("log end is %d\n", logStream.CommitEnd())
+		fmt.Printf("row end is %d\n", rowStream.CommitEnd())
+		fmt.Printf("meta end is %d\n", metaStream.CommitEnd())
 	*/
 
-	
 	var tableLocs pspb.TableLocations
-
 
 	block, err := metaStream.ReadLastBlock(context.Background())
 	if err == wire_errors.NotFound {
@@ -159,7 +157,6 @@
 
 		key := y.ParseKey(tbl.Smallest())
 
-
 		if !rp.IsUserKeyInRange(key) {
 			rp.hasOverlap = 1
 		}
@@ -173,8 +170,8 @@
 	rp.seqNumber = 0
 	for i := range rp.tables {
 		/*
-		fmt.Printf("table %d, table lastSeq %d, loc [%d, %d], len of table %d\n", 
-				i, rp.tables[i].LastSeq, rp.tables[i].Loc.ExtentID, rp.tables[i].Loc.Offset, rp.tables[i].EstimatedSize)
+			fmt.Printf("table %d, table lastSeq %d, loc [%d, %d], len of table %d\n",
+					i, rp.tables[i].LastSeq, rp.tables[i].Loc.ExtentID, rp.tables[i].Loc.Offset, rp.tables[i].EstimatedSize)
 		*/
 		if rp.tables[i].LastSeq > rp.seqNumber {
 			rp.seqNumber = rp.tables[i].LastSeq
@@ -196,7 +193,6 @@
 		entriesReady := []*pb.EntryInfo{ei}
 
 		userKey := y.ParseKey(ei.Log.Key)
-
 
 		if !rp.IsUserKeyInRange(userKey) {
 			return true, nil
@@ -246,7 +242,7 @@
 		}
 	} else {
 		//fmt.Printf("replay log from vp extent %d, offset [%d]\n", lastTable.VpExtentID, lastTable.VpOffset)
-		err := replayLog(rp.logStream, replay, 
+		err := replayLog(rp.logStream, replay,
 			streamclient.WithReadFrom(lastTable.VpExtentID, lastTable.VpOffset, math.MaxUint32), streamclient.WithReplay())
 
 		if err != nil {
@@ -262,11 +258,11 @@
 
 	rp.pickupTablePolicy = DefaultPickupPolicy{
 		compactRatio: 0.5,
-		headRatio: 0.3,
-		n :5,
-		opt: rp.opt,
-	}
-	
+		headRatio:    0.3,
+		n:            5,
+		opt:          rp.opt,
+	}
+
 	rp.startCompact()
 	rp.startGC()
 	//do compactions:FIXME, doCompactions放到另一个goroutine里面执行
@@ -275,12 +271,12 @@
 }
 
 type flushTask struct {
-	mt        *skiplist.Skiplist
-	vptr      valuePointer
-	seqNum    uint64
-
-	isCompact bool          //如果是compact任务, 不需要修改rp.mt
-	resultCh  chan struct{} //也可以用wg, 但是防止未来还需要发数据
+	mt     *skiplist.Skiplist
+	vptr   valuePointer
+	seqNum uint64
+
+	isCompact    bool           //如果是compact任务, 不需要修改rp.mt
+	resultCh     chan struct{}  //也可以用wg, 但是防止未来还需要发数据
 	removedTable []*table.Table //一次compact可以新建多个table, 只有最后一个table有removedTable和discard
 	discards     map[uint64]int64
 }
@@ -314,14 +310,15 @@
 }
 
 type CommitEnds struct {
-	LogEnd uint32
-	RowEnd uint32
+	LogEnd  uint32
+	RowEnd  uint32
 	MetaEnd uint32
 }
+
 func (rp *RangePartition) LogRowMetaStreamEnd() CommitEnds {
 	return CommitEnds{
-		LogEnd: rp.logStream.CommitEnd(),
-		RowEnd: rp.rowStream.CommitEnd(),
+		LogEnd:  rp.logStream.CommitEnd(),
+		RowEnd:  rp.rowStream.CommitEnd(),
 		MetaEnd: rp.metaStream.CommitEnd(),
 	}
 }
@@ -333,9 +330,8 @@
 	rp.writeStopper.RunWorker(rp.doWrites)
 }
 
-
 func (rp *RangePartition) IsUserKeyInRange(userKey []byte) bool {
-	return bytes.Compare(rp.StartKey, userKey) <= 0 && (len(rp.EndKey) == 0 || bytes.Compare(userKey, rp.EndKey) < 0) 
+	return bytes.Compare(rp.StartKey, userKey) <= 0 && (len(rp.EndKey) == 0 || bytes.Compare(userKey, rp.EndKey) < 0)
 }
 
 func (rp *RangePartition) startMemoryFlush() {
@@ -382,7 +378,6 @@
 		xlog.Logger.Errorf("ERROR while opening table: %v", err)
 		return nil, err
 	}
-
 
 	xlog.Logger.Debugf("flushed table %s to %s seq[%d], head %d\n", y.ParseKey(first), y.ParseKey(last), tbl.LastSeq, tbl.VpOffset)
 
@@ -447,7 +442,6 @@
 			time.Sleep(time.Second)
 		}
 
-		
 		// update metastream with new tables
 
 		if ft.isCompact {
@@ -481,8 +475,8 @@
 		} else {
 			//add new table to tables
 			rp.tableLock.Lock()
-            rp.tables = append(rp.tables, tbl)
-            rp.tableLock.Unlock()
+			rp.tables = append(rp.tables, tbl)
+			rp.tableLock.Unlock()
 
 			//save tables to metaStream
 			rp.saveTableLocs()
@@ -506,8 +500,8 @@
 	//fmt.Printf("Set table locations %v\n", locations.Locs)
 	backoff := 50 * time.Millisecond
 	for {
-		ctx, cancel := context.WithTimeout(context.Background(), time.Second * 5)
-		_, _, _, err := rp.metaStream.Append(ctx, []*pb.Block{{Data:data}}, rp.opt.MustSync)
+		ctx, cancel := context.WithTimeout(context.Background(), time.Second*5)
+		_, _, _, err := rp.metaStream.Append(ctx, []*pb.Block{{Data: data}}, rp.opt.MustSync)
 		cancel()
 		if err != nil {
 			xlog.Logger.Errorf("failed to set tableLocs for %d, retry...", rp.PartID)
@@ -611,7 +605,6 @@
 	req.DecrRef() // DecrRef after writing to DB.
 	return err
 }
-
 
 // writeRequests is called serially by only one goroutine.
 func (rp *RangePartition) writeRequests(reqs []*request) error {
@@ -632,7 +625,6 @@
 			}
 		}
 	}
-	
 
 	done := func(err error) {
 		for _, r := range reqs {
@@ -699,9 +691,9 @@
 				})
 		} else {
 			vp := valuePointer{
-				extentID:entry.ExtentID,
-				offset:  entry.Offset,
-				len :    uint32(len(entry.Log.Value)), //save extent, offset, len in LSM
+				entry.ExtentID,
+				entry.Offset,
+				uint32(len(entry.Log.Value)),
 			}
 			rp.mt.Put(entry.Log.Key,
 				y.ValueStruct{
@@ -765,7 +757,7 @@
 		}
 
 		for {
-			if r.isGCRequest{
+			if r.isGCRequest {
 				pendingCh <- struct{}{} // blocking.
 				if len(reqs) > 0 {
 					writeRequests(reqs)
@@ -773,7 +765,7 @@
 				reqs = make([]*request, 1)
 				reqs[0] = r
 				goto writeCase
-				
+
 			} else {
 				reqs = append(reqs, r)
 			}
@@ -831,7 +823,7 @@
 
 	utils.AssertTrue(n <= rp.opt.MaxSkipList)
 
-	if rp.mt.MemSize() + n < rp.opt.MaxSkipList {
+	if rp.mt.MemSize()+n < rp.opt.MaxSkipList {
 		return nil
 	}
 	utils.AssertTrue(rp.mt != nil)
@@ -880,7 +872,6 @@
 	rp.tableLock.RUnlock()
 	return table.NewMergeIterator(iters, false)
 }
-
 
 func (rp *RangePartition) getTables() []*table.Table {
 	rp.tableLock.RLock()
@@ -963,15 +954,8 @@
 	return out
 }
 
-<<<<<<< HEAD
-
-func (rp *RangePartition) Head(userKey []byte, version uint64) (*pspb.HeadInfo, error) {
-	vs := rp.getValueStruct(userKey, version)
-=======
-func (rp *RangePartition) Get(userKey []byte) ([]byte, error) {
-
+func (rp *RangePartition) Head(userKey []byte) (*pspb.HeadInfo, error) {
 	vs := rp.getValueStruct(userKey, 0)
->>>>>>> 0cc0d189
 
 	if vs.Version == 0 {
 		return nil, errNotFound
@@ -979,47 +963,46 @@
 		return nil, errNotFound
 	}
 	dataLen := uint32(0)
-	if vs.Meta & y.BitValuePointer > 0 {
+	if vs.Meta&y.BitValuePointer > 0 {
 		var vp valuePointer
 		vp.Decode(vs.Value)
 		dataLen = vp.len
 	} else {
 		dataLen = uint32(len(vs.Value))
 	}
-	
+
 	return &pspb.HeadInfo{
-		Key: userKey,
-		Len: dataLen,
+		Key:     userKey,
+		Len:     dataLen,
 		Version: vs.Version,
 	}, nil
 
 }
 
-func (rp *RangePartition) Get(userKey []byte, version uint64) ([]byte, uint64, error) {
-
-	vs := rp.getValueStruct(userKey, version)
+func (rp *RangePartition) Get(userKey []byte) ([]byte, error) {
+
+	vs := rp.getValueStruct(userKey, 0)
 
 	if vs.Version == 0 {
-		return nil, 0,  errNotFound
-	} else if (vs.Meta & y.BitDelete) > 0 {
-		return nil, 0, errNotFound
-	}
-
-	if vs.Meta & y.BitValuePointer > 0 {
+		return nil, errNotFound
+	} else if vs.Meta&y.BitDelete > 0 {
+		return nil, errNotFound
+	}
+
+	if vs.Meta&y.BitValuePointer > 0 {
 
 		var vp valuePointer
 		vp.Decode(vs.Value)
 		//fmt.Printf("%s's location is [%d, %d]\n", userKey, vp.extentID, vp.offset)
 		blocks, _, err := rp.blockReader.Read(context.Background(), vp.extentID, vp.offset, 1, streamclient.HintReadThrough)
 		if err != nil {
-			return nil, 0, err
+			return nil, err
 		}
 
 		entry := y.ExtractLogEntry(blocks[0])
-		return entry.Value, vs.Version, nil
-	}
-
-	return vs.Value, vs.Version, nil
+		return entry.Value, nil
+	}
+	return vs.Value, nil
 
 }
 
@@ -1049,7 +1032,7 @@
 		}
 
 		// Found the required version of the key, return immediately.
-		if version > 0  && vs.Version == version {
+		if version > 0 && vs.Version == version {
 			return vs
 		}
 
@@ -1074,7 +1057,7 @@
 		}
 
 		if y.SameKey(internalKey, iter.Key()) {
-			vsVersion := y.ParseTs(iter.Key()); 
+			vsVersion := y.ParseTs(iter.Key())
 			if version > 0 && vsVersion == version {
 				maxVs = iter.ValueCopy()
 				maxVs.Version = version
@@ -1170,8 +1153,8 @@
 
 }
 
-//submit a major compaction task 
-func (rp *RangePartition) SubmitCompaction() error{
+//submit a major compaction task
+func (rp *RangePartition) SubmitCompaction() error {
 	if atomic.LoadInt32(&rp.blockWrites) == 1 {
 		return errors.New("writes are blocked, rp have been closed")
 	}
@@ -1216,8 +1199,6 @@
 	}
 	return req.Wait()
 }
-
-
 
 //检查是否所有tables全局有序, 否则panic
 func (rp *RangePartition) CheckTableOrder(out []*table.Table) {
@@ -1234,7 +1215,7 @@
 	if len(tbls) < 2 {
 		return
 	}
-	
+
 	for _, tbl := range tbls {
 		it := tbl.NewIterator(false)
 		for ; it.Valid(); it.Next() {
@@ -1242,8 +1223,8 @@
 			ts := y.ParseTs(it.Key())
 			if prevTs, ok := index[string(userKey)]; ok {
 				if prevTs < ts {
-					panic(fmt.Sprintf("table order error, key is %s ,prevTs %d, ts %d on table %d", 
-					string(userKey), prevTs, ts, tbl.LastSeq))
+					panic(fmt.Sprintf("table order error, key is %s ,prevTs %d, ts %d on table %d",
+						string(userKey), prevTs, ts, tbl.LastSeq))
 				}
 			} else {
 				index[string(userKey)] = ts
@@ -1253,10 +1234,8 @@
 
 }
 
-
-
 //req.Wait will free the request
-func (rp *RangePartition) Write(key, value []byte) (uint64, error) {
+func (rp *RangePartition) Write(key, value []byte) error {
 	newSeqNumber := atomic.AddUint64(&rp.seqNumber, 1)
 
 	e := &pb.EntryInfo{
@@ -1267,12 +1246,9 @@
 	}
 	req, err := rp.sendToWriteCh([]*pb.EntryInfo{e}, false)
 	if err != nil {
-		return 0, err
-	}
-	if err = req.Wait() ; err != nil {
-		return 0, err
-	}
-	return newSeqNumber, nil
+		return err
+	}
+	return req.Wait()
 }
 
 //block API
@@ -1298,7 +1274,7 @@
 type valuePointer struct {
 	extentID uint64
 	offset   uint32
-	len      uint32 //only used when saving big object
+	len      uint32
 }
 
 // Encode encodes Pointer into byte buffer.
