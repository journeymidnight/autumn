package partition_server

import (
	"context"
	"fmt"
	"time"

	"github.com/pkg/errors"

	"github.com/journeymidnight/autumn/proto/pspb"
	"github.com/journeymidnight/autumn/range_partition"
	"github.com/journeymidnight/autumn/wire_errors"
	"github.com/journeymidnight/autumn/xlog"
)

func (ps *PartitionServer) checkVersion(partID uint64, key []byte) *range_partition.RangePartition {
	ps.RLock()
	rp := ps.rangePartitions[partID]
	ps.RUnlock()
	if rp == nil {
		fmt.Printf("no such rp %d\n", partID)
		return nil
	}
	if rp.IsUserKeyInRange(key) {
		return rp
	}
	fmt.Println("key is not in range")
	return nil
}

func (ps *PartitionServer) Batch(ctx context.Context, req *pspb.BatchRequest) (*pspb.BatchResponse, error) {
	return nil, errors.New("not implemented")
}

func (ps *PartitionServer) Put(ctx context.Context, req *pspb.PutRequest) (*pspb.PutResponse, error) {
	rp := ps.checkVersion(req.Partid, req.Key)
	if rp == nil {
		return nil, errors.New("no such partid")
	}
	var version uint64
	var err error
	if version, err = rp.Write(req.Key, req.Value); err != nil {
		if err == wire_errors.LockedByOther {
			partID := req.Partid
			defer func(){
				xlog.Logger.Errorf("range partition %s was locked by other ps..close")
				delete(ps.rangePartitions, partID)
				ctx, cancel := context.WithTimeout(context.Background(), time.Second)
				ps.rangePartitionLocks[partID].Unlock(ctx)
				cancel()
				delete(ps.rangePartitionLocks, partID)
			}()
		}

		return nil, err
	}
	return &pspb.PutResponse{
		Key: req.Key,
		Version: version,
	}, nil
}

func (ps *PartitionServer) Head(ctx context.Context, req *pspb.HeadRequest) (*pspb.HeadResponse, error) {
	rp := ps.checkVersion(req.Partid, req.Key)
	if rp == nil {
		return nil, errors.New("no such partid")
	}
	info, err := rp.Head(req.Key, 0)
	if err != nil {
		return nil, err
	}

	return &pspb.HeadResponse{
		Info: info,
	}, nil
}

func (ps *PartitionServer) Get(ctx context.Context, req *pspb.GetRequest) (*pspb.GetResponse, error) {

	rp := ps.checkVersion(req.Partid, req.Key)
	if rp == nil {
		return nil, errors.New("no such partid")
	}
	//version可有三种
	//0, 取当前seqnumber
	//其他, 取指定的version
<<<<<<< HEAD
	d, v, err := rp.Get(req.Key, 0)
=======
	v, err := rp.Get(req.Key)
>>>>>>> 0cc0d189
	if err != nil {
		return nil, err
	}
	return &pspb.GetResponse{
		Key:   req.Key,
		Value: d,
		Version: v,
	}, nil

}

func (ps *PartitionServer) Delete(ctx context.Context, req *pspb.DeleteRequest) (*pspb.DeleteResponse, error) {
	rp := ps.checkVersion(req.Partid, req.Key)
	if rp == nil {
		return nil, errors.New("no such partid")
	}

	err := rp.Delete(req.Key)
	if err != nil {
		return nil, err
	}

	return &pspb.DeleteResponse{
		Key: req.Key,
	}, nil
}

func (ps *PartitionServer) Range(ctx context.Context, req *pspb.RangeRequest) (*pspb.RangeResponse, error) {
	ps.RLock()
	rp := ps.rangePartitions[req.Partid]
	ps.RUnlock()
	if rp == nil {
		return nil, errors.New("no such partid")
	}
	
	out := rp.Range(req.Prefix, req.Start, req.Limit)

	var truncated bool
	if len(out) == int(req.Limit) {
		truncated = true
	} else {
		truncated = false
	}
	return &pspb.RangeResponse{
		Truncated: truncated,
		Keys:      out,
	}, nil
}



func (ps *PartitionServer) Maintenance(ctx context.Context, req *pspb.MaintenanceRequest) (*pspb.MaintenanceResponse, error) {
	ps.RLock()
	rp := ps.rangePartitions[req.Partid]
	ps.RUnlock()
	if rp == nil {
		fmt.Printf("no such rp %d\n", req.Partid)
		return nil, errors.New("no such partid")
	}


	
	var err error
	switch t := req.OP.(type) {
	case *pspb.MaintenanceRequest_Compact:
		err = rp.SubmitCompaction()
	case *pspb.MaintenanceRequest_Autogc:
		err = rp.SubmitGC(range_partition.GcTask{})
	case *pspb.MaintenanceRequest_Forcegc:
		err = rp.SubmitGC(range_partition.GcTask{
			ForceGC: true,
			ExIDs: t.Forcegc.ExIDs,
		})
	default:
		err = errors.New("unknown op")
	}
	return &pspb.MaintenanceResponse{}, err
}


func (ps *PartitionServer) SplitPart(ctx context.Context, req *pspb.SplitPartRequest) (*pspb.SplitPartResponse, error) {
	ps.RLock()
	rp := ps.rangePartitions[req.Partid]
	ps.RUnlock()
	if rp == nil {
		fmt.Printf("no such rp %d\n", req.Partid)
		return nil, errors.New("no such partid")
	}
	
	if !rp.CanSplit() {
		return nil, errors.New("range partition overlaps")
	}
	

	mutex, ok := ps.rangePartitionLocks[rp.PartID]
	if !ok {
		return nil, errors.New("ps has no lock on partID")
	}



	//stop incoming requests and make sure only one is calling "rp.Close, rp.Split"
	ps.Lock()
	if _, ok := ps.rangePartitions[req.Partid] ; !ok {
		ps.Unlock()
		return nil, errors.New("no such partid")
	}
	delete(ps.rangePartitions, req.Partid)
	ps.Unlock()





	midKey := rp.GetSplitPoint()
	

	//如果submitGC/submitCompact在Close之前, Close等待完成
	//如果submitGC/submitCompact在Close之后, 由于Close设置了writeBlock, submitGC/submitCompact直接返回
	rp.Close()

	fmt.Printf("rp %d is closed", rp.PartID)
	xlog.Logger.Infof("rp %d is closed", rp.PartID)
	
	
	//LogRowStreamEnd MUST be called after rp.Close()
	//sm service use logEnd and rowEnd to seal log stream and row stream
	ends := rp.LogRowMetaStreamEnd()
	rp = nil

	backOffTime := time.Second
	for {
		err := ps.smClient.MultiModifySplit(ctx, req.Partid, midKey, mutex.Key(), mutex.Header().Revision, 
		ends.LogEnd, ends.RowEnd, ends.MetaEnd)

		xlog.Logger.Infof("range partionion %d split: result is %v", err)
		if err == nil {
			break
		} else {
			xlog.Logger.Errorf("range partionion %d split: result is %v, retry...", err)
			time.Sleep(backOffTime)
			backOffTime *= 2
			continue
		}
	}

	defer func() {
		//release distributed lock
		ps.Lock()
		delete(ps.rangePartitionLocks, req.Partid)
		ps.Unlock()
		mutex.Unlock(context.Background())
	}()

	return &pspb.SplitPartResponse{
	},nil
}
<|MERGE_RESOLUTION|>--- conflicted
+++ resolved
@@ -37,9 +37,7 @@
 	if rp == nil {
 		return nil, errors.New("no such partid")
 	}
-	var version uint64
-	var err error
-	if version, err = rp.Write(req.Key, req.Value); err != nil {
+	if err := rp.Write(req.Key, req.Value); err != nil {
 		if err == wire_errors.LockedByOther {
 			partID := req.Partid
 			defer func(){
@@ -51,13 +49,12 @@
 				delete(ps.rangePartitionLocks, partID)
 			}()
 		}
-
-		return nil, err
-	}
-	return &pspb.PutResponse{
-		Key: req.Key,
-		Version: version,
-	}, nil
+	
+		
+		return nil, err
+	}
+	return &pspb.PutResponse{Key: req.Key}, nil
+
 }
 
 func (ps *PartitionServer) Head(ctx context.Context, req *pspb.HeadRequest) (*pspb.HeadResponse, error) {
@@ -65,7 +62,7 @@
 	if rp == nil {
 		return nil, errors.New("no such partid")
 	}
-	info, err := rp.Head(req.Key, 0)
+	info, err := rp.Head(req.Key)
 	if err != nil {
 		return nil, err
 	}
@@ -81,21 +78,14 @@
 	if rp == nil {
 		return nil, errors.New("no such partid")
 	}
-	//version可有三种
-	//0, 取当前seqnumber
-	//其他, 取指定的version
-<<<<<<< HEAD
-	d, v, err := rp.Get(req.Key, 0)
-=======
+
 	v, err := rp.Get(req.Key)
->>>>>>> 0cc0d189
 	if err != nil {
 		return nil, err
 	}
 	return &pspb.GetResponse{
 		Key:   req.Key,
-		Value: d,
-		Version: v,
+		Value: v,
 	}, nil
 
 }
@@ -204,6 +194,10 @@
 
 
 	midKey := rp.GetSplitPoint()
+
+	if len(midKey) == 0 {
+		return nil, errors.New("mid key is zero")
+	}
 	
 
 	//如果submitGC/submitCompact在Close之前, Close等待完成
